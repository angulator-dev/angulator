{
<<<<<<< HEAD
  "name": "@angulator/angulator",
  "version": "0.0.7",
=======
  "name": "angulator",
  "version": "0.0.9",
>>>>>>> 8ba9d224
  "scripts": {
    "ng": "ng",
    "start": "ng serve",
    "build": "ng build",
    "watch": "ng build --watch --configuration development",
    "test": "ng test"
  },
  "prettier": {
    "printWidth": 100,
    "singleQuote": true,
    "overrides": [
      {
        "files": "*.html",
        "options": {
          "parser": "angular"
        }
      }
    ]
  },
  "private": true,
  "dependencies": {
    "@angular/common": "^20.3.0",
    "@angular/compiler": "^20.3.0",
    "@angular/core": "^20.3.0",
    "@angular/forms": "^20.3.0",
    "@angular/router": "^20.3.0",
    "rxjs": "~7.8.0",
    "tslib": "^2.3.0"
  },
  "devDependencies": {
    "@angular/build": "^20.3.0",
    "@angular/cli": "^20.3.0",
    "@angular/compiler-cli": "^20.3.0",
    "@angular/platform-browser": "^20.3.1",
    "@types/jasmine": "~5.1.0",
    "jasmine-core": "~5.9.0",
    "karma": "~6.4.0",
    "karma-chrome-launcher": "~3.2.0",
    "karma-coverage": "~2.2.0",
    "karma-jasmine": "~5.1.0",
    "karma-jasmine-html-reporter": "~2.1.0",
    "ng-packagr": "^20.3.0",
    "typescript": "~5.9.2"
  },
  "repository": {
    "url": "https://github.com/angulator-dev/angulator.git"
  }
}<|MERGE_RESOLUTION|>--- conflicted
+++ resolved
@@ -1,11 +1,6 @@
 {
-<<<<<<< HEAD
-  "name": "@angulator/angulator",
-  "version": "0.0.7",
-=======
   "name": "angulator",
   "version": "0.0.9",
->>>>>>> 8ba9d224
   "scripts": {
     "ng": "ng",
     "start": "ng serve",
